--- conflicted
+++ resolved
@@ -4,10 +4,6 @@
 from time import perf_counter_ns
 from typing import Union
 
-<<<<<<< HEAD
-from .utils import nop, TimeFormatter, InputFormatter, synchronize_cuda, Logger, update_timing_dict, get_fn_qualname, \
-    get_fn_name
-=======
 from .utils import (
     nop,
     TimeFormatter,
@@ -15,8 +11,9 @@
     synchronize_cuda,
     Logger,
     update_timing_dict,
+    get_fn_name,
+    get_fn_qualname,
 )
->>>>>>> dffa0b1f
 
 
 def timed(
@@ -92,17 +89,11 @@
                     gc.enable()
 
             elapsed = end - start
-<<<<<<< HEAD
             fn_name = get_fn_qualname(fn) if use_qualname else get_fn_name(fn)
             update_dict(out, get_fn_qualname(fn), elapsed, elapsed)
-            logger(f'{input_formatter(fn_name, *args, **kwargs)} -> total time: {time_formatter(elapsed)}')
-=======
-            fn_name = fn.__qualname__ if use_qualname else fn.__name__
-            update_dict(out, fn.__qualname__, elapsed, elapsed)
             logger(
                 f"{input_formatter(fn_name, *args, **kwargs)} -> total time: {time_formatter(elapsed)}"
             )
->>>>>>> dffa0b1f
             if return_time:
                 return ret, elapsed
             return ret
