--- conflicted
+++ resolved
@@ -4,10 +4,6 @@
 from time import perf_counter_ns
 from typing import Union
 
-<<<<<<< HEAD
-from .utils import nop, TimeFormatter, InputFormatter, synchronize_cuda, Logger, update_timing_dict, get_fn_name, \
-    get_fn_qualname
-=======
 from .utils import (
     nop,
     TimeFormatter,
@@ -15,8 +11,9 @@
     synchronize_cuda,
     Logger,
     update_timing_dict,
+    get_fn_name,
+    get_fn_qualname,
 )
->>>>>>> dffa0b1f
 
 nested_level = 0
 nested_times = dict()
@@ -88,21 +85,13 @@
                     nested_times[nested_level] = []
                 nested_times[nested_level].append(elapsed)
 
-<<<<<<< HEAD
             fn_name = get_fn_qualname(fn) if use_qualname else get_fn_name(fn)
             update_dict(out, get_fn_qualname(fn), elapsed, own_time)
-            logger('\t' * nested_level + f'{input_formatter(fn_name, *args, **kwargs)} '
-                                         f'-> total time: {time_formatter(elapsed)}, '
-                                         f'own time: {time_formatter(own_time)}')
-=======
-            fn_name = fn.__qualname__ if use_qualname else fn.__name__
-            update_dict(out, fn.__qualname__, elapsed, own_time)
             logger(
                 "\t" * nested_level + f"{input_formatter(fn_name, *args, **kwargs)} "
                 f"-> total time: {time_formatter(elapsed)}, "
                 f"own time: {time_formatter(own_time)}"
             )
->>>>>>> dffa0b1f
             if return_time:
                 return ret, elapsed
             return ret
